--- conflicted
+++ resolved
@@ -590,7 +590,7 @@
     def _bin_func_wrapper(self, distances, n, maxlag):
         """
         Wrapper arounf the call of the actual binning method.
-        This is needed to pass keyword arguments to kmeans or 
+        This is needed to pass keyword arguments to kmeans or
         stable_entropy binning methods, and respect the slightly
         different function signature of auto_derived_lags.
         """
@@ -798,13 +798,8 @@
             This means, the experimental variogram is monotonic
             after harmonization.
 
-<<<<<<< HEAD
-            The harmonization is done using following Hinterding (2003) using
-            the PAVA algorithm (Barlow and Bartholomew, 1972).
-=======
             The harmonization is done using following Hinterding (2003)
             using the PAVA algorithm (Barlow and Bartholomew, 1972).
->>>>>>> ef963b87
 
             Returns
             -------
